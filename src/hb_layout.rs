//! A HarfBuzz shaping back-end.

use pathfinder_geometry::vector::{Vector2F, vec2i};
use std::cell::RefCell;
use std::collections::HashMap;

use harfbuzz::sys::{
    hb_buffer_get_glyph_infos,
    hb_buffer_get_glyph_positions, hb_face_create, hb_face_destroy, hb_face_reference, hb_face_t,
    hb_font_create, hb_font_destroy, hb_position_t, hb_shape,
};
use harfbuzz::{Blob, Buffer, Direction, Language};
use harfbuzz::sys::{
    hb_glyph_info_get_glyph_flags, hb_script_t, HB_GLYPH_FLAG_UNSAFE_TO_BREAK,
    HB_SCRIPT_DEVANAGARI,
};

use crate::collection::FontId;
use crate::session::{FragmentGlyph, LayoutFragment};
use crate::unicode_funcs::install_unicode_funcs;
use crate::{FontRef, Glyph, Layout, TextStyle};

thread_local! {
    static HB_THREAD_DATA: RefCell<HbThreadData> = RefCell::new(HbThreadData::new());
}

// Per-thread data for HarfBuzz.
struct HbThreadData {
    hb_face_cache: HashMap<FontId, HbFace>,
}

impl HbThreadData {
    fn new() -> HbThreadData {
        HbThreadData { hb_face_cache: HashMap::new() }
    }

    fn create_hb_face_for_font(&mut self, font: &FontRef) -> HbFace {
        (*self.hb_face_cache.entry(FontId::from_font(font)).or_insert_with(|| {
            HbFace::new(font)
        })).clone()
    }
}

pub(crate) struct HbFace {
    hb_face: *mut hb_face_t,
}

impl HbFace {
    fn new(font: &FontRef) -> HbFace {
        let data = font.font.copy_font_data().expect("font data unavailable");
        let blob = Blob::new_from_arc_vec(data);
<<<<<<< HEAD
        let hb_face = unsafe { hb_face_create(blob.as_raw(), 0) };
        HbFace { hb_face, blob }
=======
        unsafe {
            let hb_face = hb_face_create(blob.as_raw(), 0);
            HbFace { hb_face }
        }
    }
}

impl Clone for HbFace {
    fn clone(&self) -> HbFace {
        unsafe {
            HbFace {
                hb_face: hb_face_reference(self.hb_face),
            }
        }
>>>>>>> 6a8d5b75
    }
}

impl Drop for HbFace {
    fn drop(&mut self) {
        unsafe {
            hb_face_destroy(self.hb_face);
        }
    }
}

// TODO: Scheduled for demolition.
pub fn layout_run(style: &TextStyle, font: &FontRef, text: &str) -> Layout {
    HB_THREAD_DATA.with(|hb_thread_data| {
        let mut hb_thread_data = hb_thread_data.borrow_mut();
        let mut b = Buffer::new();
        install_unicode_funcs(&mut b);
        b.add_str(text);
        b.set_direction(Direction::LTR);
        // TODO: set this based on detected script
        b.set_script(HB_SCRIPT_DEVANAGARI);
        b.set_language(Language::from_string("en_US"));
        let hb_face = hb_thread_data.create_hb_face_for_font(font);
        unsafe {
            let hb_font = hb_font_create(hb_face.hb_face);
            hb_shape(hb_font, b.as_ptr(), std::ptr::null(), 0);
            hb_font_destroy(hb_font);
            let mut n_glyph = 0;
            let glyph_infos = hb_buffer_get_glyph_infos(b.as_ptr(), &mut n_glyph);
            debug!("number of glyphs: {}", n_glyph);
            let glyph_infos = std::slice::from_raw_parts(glyph_infos, n_glyph as usize);
            let mut n_glyph_pos = 0;
            let glyph_positions = hb_buffer_get_glyph_positions(b.as_ptr(), &mut n_glyph_pos);
            let glyph_positions = std::slice::from_raw_parts(glyph_positions, n_glyph_pos as usize);
            let mut total_adv = Vector2F::zero();
            let mut glyphs = Vec::new();
            let scale = style.size / (font.font.metrics().units_per_em as f32);
            for (glyph, pos) in glyph_infos.iter().zip(glyph_positions.iter()) {
                debug!("{:?} {:?}", glyph, pos);
                let adv = vec2i(pos.x_advance, pos.y_advance);
                let adv_f = adv.to_f32() * scale;
                let offset = vec2i(pos.x_offset, pos.y_offset).to_f32() * scale;
                let g = Glyph {
                    font: font.clone(),
                    glyph_id: glyph.codepoint,
                    offset: total_adv + offset,
                };
                total_adv += adv_f;
                glyphs.push(g);
            }

            Layout {
                size: style.size,
                glyphs: glyphs,
                advance: total_adv,
            }
        }
    })
}

pub(crate) fn layout_fragment(
    style: &TextStyle,
    font: &FontRef,
    script: hb_script_t,
    text: &str,
) -> LayoutFragment {
    let mut b = Buffer::new();
    install_unicode_funcs(&mut b);
    b.add_str(text);
    b.set_direction(Direction::LTR);
    b.set_script(script);
    b.set_language(Language::from_string("en_US"));
    let hb_face = HbFace::new(font);
    unsafe {
        let hb_font = hb_font_create(hb_face.hb_face);
        hb_shape(hb_font, b.as_ptr(), std::ptr::null(), 0);
        hb_font_destroy(hb_font);
        let mut n_glyph = 0;
        let glyph_infos = hb_buffer_get_glyph_infos(b.as_ptr(), &mut n_glyph);
        trace!("number of glyphs: {}", n_glyph);
        let glyph_infos = std::slice::from_raw_parts(glyph_infos, n_glyph as usize);
        let mut n_glyph_pos = 0;
        let glyph_positions = hb_buffer_get_glyph_positions(b.as_ptr(), &mut n_glyph_pos);
        let glyph_positions = std::slice::from_raw_parts(glyph_positions, n_glyph_pos as usize);
        let mut total_adv = Vector2F::zero();
        let mut glyphs = Vec::new();
        // TODO: we might want to store this size-invariant.
        let scale = style.size / (font.font.metrics().units_per_em as f32);
        for (glyph, pos) in glyph_infos.iter().zip(glyph_positions.iter()) {
            let adv = vec2i(pos.x_advance, pos.y_advance);
            let adv_f = adv.to_f32() * scale;
            let offset = vec2i(pos.x_offset, pos.y_offset).to_f32() * scale;
            let flags = hb_glyph_info_get_glyph_flags(glyph);
            let unsafe_to_break = flags & HB_GLYPH_FLAG_UNSAFE_TO_BREAK != 0;
            trace!(
                "{:?} {:?} {} {}",
                glyph,
                pos,
                glyph.cluster,
                unsafe_to_break
            );
            let g = FragmentGlyph {
                cluster: glyph.cluster,
                advance: adv_f,
                glyph_id: glyph.codepoint,
                offset: total_adv + offset,
                unsafe_to_break,
            };
            total_adv += adv_f;
            glyphs.push(g);
        }

        LayoutFragment {
            //size: style.size,
            substr_len: text.len(),
            script,
            glyphs: glyphs,
            advance: total_adv,
<<<<<<< HEAD
            hb_face,
=======
>>>>>>> 6a8d5b75
            font: font.clone(),
        }
    }
}

#[allow(unused)]
fn float_to_fixed(f: f32) -> i32 {
    (f * 65536.0 + 0.5).floor() as i32
}

#[allow(unused)]
fn fixed_to_float(i: hb_position_t) -> f32 {
    (i as f32) * (1.0 / 65536.0)
}

/*
struct FontFuncs(*mut hb_font_funcs_t);

lazy_static! {
    static ref HB_FONT_FUNCS: FontFuncs = unsafe {
        let hb_funcs = hb_font_funcs_create();
    }
}
*/

/*
// Callback to access table data in a font
unsafe extern "C" fn font_table_func(
    _: *mut hb_face_t,
    tag: hb_tag_t,
    user_data: *mut c_void,
) -> *mut hb_blob_t {
    let font = user_data as *const Font;
    unimplemented!()
}
*/<|MERGE_RESOLUTION|>--- conflicted
+++ resolved
@@ -1,19 +1,17 @@
 //! A HarfBuzz shaping back-end.
 
-use pathfinder_geometry::vector::{Vector2F, vec2i};
+use pathfinder_geometry::vector::{vec2i, Vector2F};
 use std::cell::RefCell;
 use std::collections::HashMap;
 
 use harfbuzz::sys::{
-    hb_buffer_get_glyph_infos,
-    hb_buffer_get_glyph_positions, hb_face_create, hb_face_destroy, hb_face_reference, hb_face_t,
-    hb_font_create, hb_font_destroy, hb_position_t, hb_shape,
+    hb_buffer_get_glyph_infos, hb_buffer_get_glyph_positions, hb_face_create, hb_face_destroy,
+    hb_face_reference, hb_face_t, hb_font_create, hb_font_destroy, hb_position_t, hb_shape,
+};
+use harfbuzz::sys::{
+    hb_glyph_info_get_glyph_flags, hb_script_t, HB_GLYPH_FLAG_UNSAFE_TO_BREAK, HB_SCRIPT_DEVANAGARI,
 };
 use harfbuzz::{Blob, Buffer, Direction, Language};
-use harfbuzz::sys::{
-    hb_glyph_info_get_glyph_flags, hb_script_t, HB_GLYPH_FLAG_UNSAFE_TO_BREAK,
-    HB_SCRIPT_DEVANAGARI,
-};
 
 use crate::collection::FontId;
 use crate::session::{FragmentGlyph, LayoutFragment};
@@ -31,13 +29,17 @@
 
 impl HbThreadData {
     fn new() -> HbThreadData {
-        HbThreadData { hb_face_cache: HashMap::new() }
+        HbThreadData {
+            hb_face_cache: HashMap::new(),
+        }
     }
 
     fn create_hb_face_for_font(&mut self, font: &FontRef) -> HbFace {
-        (*self.hb_face_cache.entry(FontId::from_font(font)).or_insert_with(|| {
-            HbFace::new(font)
-        })).clone()
+        (*self
+            .hb_face_cache
+            .entry(FontId::from_font(font))
+            .or_insert_with(|| HbFace::new(font)))
+        .clone()
     }
 }
 
@@ -49,10 +51,6 @@
     fn new(font: &FontRef) -> HbFace {
         let data = font.font.copy_font_data().expect("font data unavailable");
         let blob = Blob::new_from_arc_vec(data);
-<<<<<<< HEAD
-        let hb_face = unsafe { hb_face_create(blob.as_raw(), 0) };
-        HbFace { hb_face, blob }
-=======
         unsafe {
             let hb_face = hb_face_create(blob.as_raw(), 0);
             HbFace { hb_face }
@@ -67,7 +65,6 @@
                 hb_face: hb_face_reference(self.hb_face),
             }
         }
->>>>>>> 6a8d5b75
     }
 }
 
@@ -186,10 +183,6 @@
             script,
             glyphs: glyphs,
             advance: total_adv,
-<<<<<<< HEAD
-            hb_face,
-=======
->>>>>>> 6a8d5b75
             font: font.clone(),
         }
     }
